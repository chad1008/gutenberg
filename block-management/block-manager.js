/**
 * @format
 * @flow
 */

import React from 'react';
<<<<<<< HEAD
import { StyleSheet, View, FlatList } from 'react-native';
=======
import { Platform, StyleSheet, Text, View, TextInput, FlatList } from 'react-native';
import RecyclerViewList, { DataSource } from 'react-native-recyclerview-list';
>>>>>>> 58677505
import BlockHolder from './block-holder';
import { ToolbarButton } from './constants';

import type { BlockType } from '../store/';

export type BlockListType = {
	onChange: ( uid: string, attributes: mixed ) => void,
	focusBlockAction: string => mixed,
	moveBlockUpAction: string => mixed,
	moveBlockDownAction: string => mixed,
	deleteBlockAction: string => mixed,
	blocks: Array<BlockType>,
	refresh: boolean,
};

type PropsType = BlockListType;
type StateType = {
	dataSource: DataSource,
};

export default class BlockManager extends React.Component<PropsType, StateType> {
	_recycler = null;

	constructor( props: PropsType ) {
		super( props );
		this.state = {
			dataSource: new DataSource( this.props.blocks, ( item: BlockType, index ) => item.uid ),
		};
	}

	onBlockHolderPressed( uid: string ) {
		this.props.focusBlockAction( uid );
	}

	getDataSourceIndexFromUid( uid: string ) {
		for ( var i = 0; i < this.state.dataSource.size(); ++i ) {
			const block = this.state.dataSource.get( i );
			if ( block.uid === uid ) {
				return i;
			}
		}
		return -1;
	}

	onToolbarButtonPressed( button: number, uid: string ) {
		const dataSourceBlockIndex = this.getDataSourceIndexFromUid( uid );
		switch ( button ) {
			case ToolbarButton.UP:
				this.state.dataSource.moveUp( dataSourceBlockIndex );
				this.props.moveBlockUpAction( uid );
				break;
			case ToolbarButton.DOWN:
				this.state.dataSource.moveDown( dataSourceBlockIndex );
				this.props.moveBlockDownAction( uid );
				break;
			case ToolbarButton.DELETE:
				this.state.dataSource.splice( dataSourceBlockIndex, 1 );
				this.props.deleteBlockAction( uid );
				break;
			case ToolbarButton.SETTINGS:
				// TODO: implement settings
				break;
		}
	}

	componentDidUpdate() {
		// List has been updated, tell the recycler view to update the view
		this.state.dataSource.setDirty();
	}

	onChange( uid: string, attributes: mixed ) {
		// Update datasource UI
		const index = this.getDataSourceIndexFromUid( uid );
		const dataSource = this.state.dataSource;
		var block = dataSource.get( this.getDataSourceIndexFromUid( uid ) );
		dataSource.set( index, { ...block, attributes: attributes } );
		// Update Redux store
		this.props.onChange( uid, attributes );
	}

	render() {
		var list;
		if ( Platform.OS === 'android' ) {
			list = (
				<RecyclerViewList
					ref={ component => ( this._recycler = component ) }
					style={ styles.list }
					dataSource={ this.state.dataSource }
					renderItem={ this.renderItem.bind( this ) }
					ListEmptyComponent={
						<View style={ { borderColor: '#e7e7e7', borderWidth: 10, margin: 10, padding: 20 } }>
							<Text style={ { fontSize: 15 } }>No blocks :(</Text>
						</View>
					}
				/>
			);
		} else {
			// TODO: we won't need this. This just a temporary solution until we implement the RecyclerViewList native code for iOS
			list = (
				<FlatList
					style={ styles.list }
					data={ this.props.blocks }
					extraData={ this.props.refresh }
					keyExtractor={ item => item.uid }
					renderItem={ this.renderItem.bind( this ) }
				/>
			);
		}

		return (
			<View style={ styles.container }>
				<View style={ { height: 30 } } />
				{ list }
			</View>
		);
	}

	renderItem( value: { item: BlockType, uid: string } ) {
		return (
			<BlockHolder
				onToolbarButtonPressed={ this.onToolbarButtonPressed.bind( this ) }
				onBlockHolderPressed={ this.onBlockHolderPressed.bind( this ) }
				onChange={ this.onChange.bind( this ) }
				focused={ value.item.focused }
				uid={ value.uid }
				{ ...value.item }
			/>
		);
	}
}

const styles = StyleSheet.create( {
	container: {
		flex: 1,
		backgroundColor: '#caa',
	},
	list: {
		flex: 1,
		backgroundColor: '#ccc',
	},
} );<|MERGE_RESOLUTION|>--- conflicted
+++ resolved
@@ -4,12 +4,8 @@
  */
 
 import React from 'react';
-<<<<<<< HEAD
-import { StyleSheet, View, FlatList } from 'react-native';
-=======
 import { Platform, StyleSheet, Text, View, TextInput, FlatList } from 'react-native';
 import RecyclerViewList, { DataSource } from 'react-native-recyclerview-list';
->>>>>>> 58677505
 import BlockHolder from './block-holder';
 import { ToolbarButton } from './constants';
 
@@ -45,7 +41,7 @@
 	}
 
 	getDataSourceIndexFromUid( uid: string ) {
-		for ( var i = 0; i < this.state.dataSource.size(); ++i ) {
+		for ( let i = 0; i < this.state.dataSource.size(); ++i ) {
 			const block = this.state.dataSource.get( i );
 			if ( block.uid === uid ) {
 				return i;
@@ -84,14 +80,14 @@
 		// Update datasource UI
 		const index = this.getDataSourceIndexFromUid( uid );
 		const dataSource = this.state.dataSource;
-		var block = dataSource.get( this.getDataSourceIndexFromUid( uid ) );
+		let block = dataSource.get( this.getDataSourceIndexFromUid( uid ) );
 		dataSource.set( index, { ...block, attributes: attributes } );
 		// Update Redux store
 		this.props.onChange( uid, attributes );
 	}
 
 	render() {
-		var list;
+		let list;
 		if ( Platform.OS === 'android' ) {
 			list = (
 				<RecyclerViewList
