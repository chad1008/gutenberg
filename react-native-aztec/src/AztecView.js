import PropTypes from 'prop-types';
import React from 'react';
import ReactNative, {requireNativeComponent, ViewPropTypes, UIManager, ColorPropType, TouchableWithoutFeedback, Platform} from 'react-native';
import TextInputState from 'react-native/lib/TextInputState';

const AztecManager = UIManager.getViewManagerConfig('RCTAztecView');

class AztecView extends React.Component {
  selectionEndCaretY: number;

  static propTypes = {
    activeFormats: PropTypes.array,
    isSelected: PropTypes.bool,
    disableGutenbergMode: PropTypes.bool,
    text: PropTypes.object,
    placeholder: PropTypes.string,
    placeholderTextColor: ColorPropType,
    color: ColorPropType,
    maxImagesWidth: PropTypes.number,
    minImagesWidth: PropTypes.number,
    onChange: PropTypes.func,
    onFocus: PropTypes.func,
    onBlur: PropTypes.func,
    onContentSizeChange: PropTypes.func,
    onEnter: PropTypes.func,
    onBackspace: PropTypes.func,
    onScroll: PropTypes.func,
    onSelectionChange: PropTypes.func,
    onHTMLContentWithCursor: PropTypes.func,
    onCaretVerticalPositionChange: PropTypes.func,
	blockType: PropTypes.object,	
    ...ViewPropTypes, // include the default view properties
  }

  dispatch(command, params) {
    params = params || [];
    UIManager.dispatchViewManagerCommand(
                                          ReactNative.findNodeHandle(this),
                                          command,
                                          params,
    );
  }

  requestHTMLWithCursor() {
    this.dispatch(AztecManager.Commands.returnHTMLWithCursor)
  }

  _onContentSizeChange = (event) => {
    if (!this.props.onContentSizeChange) {
      return;
    }
    const size = event.nativeEvent.contentSize;
    const { onContentSizeChange } = this.props;
    onContentSizeChange(size);
  }

  _onEnter = (event) => {
    if (!this.props.onEnter) {
      return;
    }

    const { onEnter } = this.props;
    onEnter(event);
  }

  _onBackspace = (event) => {
    if (!this.props.onBackspace) {
      return;
    }

    const { onBackspace } = this.props;
    onBackspace(event);
  }

  _onHTMLContentWithCursor = (event) => {
    if (!this.props.onHTMLContentWithCursor) {
      return;
    }
    
    const text = event.nativeEvent.text;
    const selectionStart = event.nativeEvent.selectionStart;
    const selectionEnd = event.nativeEvent.selectionEnd;
    const { onHTMLContentWithCursor } = this.props;
    onHTMLContentWithCursor(text, selectionStart, selectionEnd);
  }

  _onFocus = (event) => {
    if (!this.props.onFocus) {
      return;
    }

    const { onFocus } = this.props;
    onFocus(event);
  }
  
  _onBlur = (event) => {
    this.selectionEndCaretY = null;
    TextInputState.blurTextInput(ReactNative.findNodeHandle(this));

    if (!this.props.onBlur) {
      return;
    }

    const { onBlur } = this.props;
    onBlur(event);
  }

  _onSelectionChange = (event) => {
    if ( this.props.onSelectionChange ) {
      const { selectionStart, selectionEnd, text } = event.nativeEvent;
      const { onSelectionChange } = this.props;
      onSelectionChange( selectionStart, selectionEnd, text, event );
    }

    if ( this.props.onCaretVerticalPositionChange && 
      this.selectionEndCaretY != event.nativeEvent.selectionEndCaretY ) {
        const caretY = event.nativeEvent.selectionEndCaretY;
        this.props.onCaretVerticalPositionChange( event.target, caretY, this.selectionEndCaretY );
        this.selectionEndCaretY = caretY;
    }
  }

  blur = () => {
    TextInputState.blurTextInput(ReactNative.findNodeHandle(this));
  }

  focus = () => {
    TextInputState.focusTextInput(ReactNative.findNodeHandle(this));
  }

  isFocused = () => {
    const focusedField = TextInputState.currentlyFocusedField();
    return focusedField && ( focusedField === ReactNative.findNodeHandle(this) );
  }

  _onPress = (event) => {
    this.focus(event); // Call to move the focus in RN way (TextInputState)
    this._onFocus(event); // Check if there are listeners set on the focus event
  }

  _onAztecFocus = (event) => {
    // IMPORTANT: the onFocus events from Aztec are thrown away on Android as these are handled by onPress() in the upper level.
    // It's necessary to do this otherwise onFocus may be set by `{...otherProps}` and thus the onPress + onFocus
    // combination generate an infinite loop as described in https://github.com/wordpress-mobile/gutenberg-mobile/issues/302
    // For iOS, this is necessary to let the system know when Aztec was focused programatically.
    if ( Platform.OS == 'ios' ) {
      this._onPress(event);
    }
  }

  render() {
    const { onActiveFormatsChange, onFocus, ...otherProps } = this.props
    return (
      <TouchableWithoutFeedback onPress={ this._onPress }>
        <RCTAztecView
          {...otherProps}
          onContentSizeChange = { this._onContentSizeChange }
          onHTMLContentWithCursor = { this._onHTMLContentWithCursor }
          onSelectionChange = { this._onSelectionChange }
<<<<<<< HEAD
          onEnter = { this.props.onEnter && this._onEnter }
          // IMPORTANT: the onFocus events are thrown away as these are handled by onPress() in the upper level.
          // It's necessary to do this otherwise onFocus may be set by `{...otherProps}` and thus the onPress + onFocus
          // combination generate an infinite loop as described in https://github.com/wordpress-mobile/gutenberg-mobile/issues/302
          onFocus = { () => {} } 
=======
          onEnter = { this._onEnter }
          onFocus = { this._onAztecFocus } 
>>>>>>> 89c9be27
          onBlur = { this._onBlur }
		  onBackspace = { this._onBackspace }
        />
      </TouchableWithoutFeedback>
    );
  }
}

const RCTAztecView = requireNativeComponent('RCTAztecView', AztecView);

export default AztecView<|MERGE_RESOLUTION|>--- conflicted
+++ resolved
@@ -157,16 +157,11 @@
           onContentSizeChange = { this._onContentSizeChange }
           onHTMLContentWithCursor = { this._onHTMLContentWithCursor }
           onSelectionChange = { this._onSelectionChange }
-<<<<<<< HEAD
           onEnter = { this.props.onEnter && this._onEnter }
           // IMPORTANT: the onFocus events are thrown away as these are handled by onPress() in the upper level.
           // It's necessary to do this otherwise onFocus may be set by `{...otherProps}` and thus the onPress + onFocus
           // combination generate an infinite loop as described in https://github.com/wordpress-mobile/gutenberg-mobile/issues/302
-          onFocus = { () => {} } 
-=======
-          onEnter = { this._onEnter }
           onFocus = { this._onAztecFocus } 
->>>>>>> 89c9be27
           onBlur = { this._onBlur }
 		  onBackspace = { this._onBackspace }
         />
