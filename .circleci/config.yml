--- conflicted
+++ resolved
@@ -15,44 +15,6 @@
           key: yarn-v2-{{ arch }}-{{ checksum "yarn.lock" }}
           paths:
             - ~/.cache/yarn
-<<<<<<< HEAD
-=======
-  build-android:
-    steps:
-      - run:
-          name: Change initial HTML file
-          command: |
-            cp ./bin/example-content/initial-device-tests-html.js ./src/app/initial-html.js
-      - run:
-          name: Bundle Debug android
-          command: yarn bundle:android:test
-      - run:
-          name: Gradle assemble debug android apk
-          command: |
-            cd android
-            ./gradlew clean
-            ./gradlew assembleDebug
-  build-ios:
-    steps:
-    - run:
-        name: Change initial HTML file
-        command: |
-          cp ./bin/example-content/initial-device-tests-html.js ./src/app/initial-html.js
-    - run:
-        name: Bundle iOS
-        command: |
-          yarn bundle:ios:test
-    - run:
-        name: Generate .app file
-        command:  |
-          set +e
-          yarn react-native run-ios --configuration Release
-  checkout-gutenberg:
-    steps:
-      - run:
-          name: Checkout Gutenberg
-          command: git submodule update --init --recursive
->>>>>>> 01bf0c8c
 
 jobs:
   checks:
@@ -135,17 +97,8 @@
         - react-native-aztec/ios/Carthage
         - ~/.rncache
     - run:
-<<<<<<< HEAD
         name: Bundle iOS and Generate debug .app file for testing
         command: yarn test:e2e:build-app:ios
-=======
-        name: Zip up .app file
-        command: |
-          cp ./ios/main.jsbundle ./ios/build/Gutenberg/Build/Products/Release-iphonesimulator/gutenberg.app/main.jsbundle
-          cd ./ios/build/Gutenberg/Build/Products/Release-iphonesimulator/
-          zip -r ./Gutenberg.app.zip ./gutenberg.app
-          mv ./Gutenberg.app.zip "$CIRCLE_WORKING_DIRECTORYGutenberg.app.zip"
->>>>>>> 01bf0c8c
     - run:
         name: Upload .app to sauce labs
         command: |
