--- conflicted
+++ resolved
@@ -96,10 +96,8 @@
 !.vscode/extensions.json
 
 *.pot
-<<<<<<< HEAD
 
 # e2e output log
 appium-out.log
-=======
-bin/wp-cli.phar
->>>>>>> bd1ebf52
+
+bin/wp-cli.phar