--- conflicted
+++ resolved
@@ -1,10 +1,7 @@
 1.18.0
 ------
-<<<<<<< HEAD
 * Add support for Video block settings
-=======
 * [iOS] Added native fullscreen preview when clicking image from Image Block
->>>>>>> cfcb038a
 
 1.17.0
 ------
