/**
* @format
* @flow
*/

import React from 'react';
<<<<<<< HEAD
import { View, Text, TouchableWithoutFeedback } from 'react-native';
import InlineToolbar, { InlineToolbarActions } from './inline-toolbar';
=======
import { View, Text, TouchableWithoutFeedback, Dimensions, LayoutChangeEvent } from 'react-native';
import InlineToolbar from './inline-toolbar';
>>>>>>> c14996f8

import { withDispatch, withSelect } from '@wordpress/data';
import { compose } from '@wordpress/compose';

import type { BlockType } from '../store/types';

import styles from './block-holder.scss';

// Gutenberg imports
import { BlockEdit } from '@wordpress/editor';

import TextInputState from 'react-native/lib/TextInputState';

type PropsType = BlockType & {
	clientId: string,
	rootClientId: string,
	isSelected: boolean,
	isFirstBlock: boolean,
	isLastBlock: boolean,
	showTitle: boolean,
	getBlockIndex: ( clientId: string, rootClientId: string ) => number,
	getPreviousBlockClientId: ( clientId: string ) => string,
	getNextBlockClientId: ( clientId: string ) => string,
	onChange: ( clientId: string, attributes: mixed ) => void,
	onReplace: ( blocks: Array<Object> ) => void,
	onInsertBlocks: ( blocks: Array<Object>, index: number ) => void,
	onInlineToolbarButtonPressed: ( button: number, clientId: string ) => void,
	onSelect: ( clientId: string ) => void,
	mergeBlocks: ( clientId: string, clientId: string ) => void,
	moveBlocksUp: ( clientId: string ) => void,
	moveBlocksDown: ( clientId: string ) => void,
	removeBlock: ( clientId: string ) => void,
	replaceBlock: ( clientId: string ) => void,
};

<<<<<<< HEAD
export class BlockHolder extends React.Component<PropsType> {
	onFocus = ( event ) => {
		if ( event ) {
			// == Hack for the Alpha ==
			// When moving the focus from a TextInput field to another kind of field the call that hides the keyboard is not invoked
			// properly, resulting in keyboard up when it should not be there.
			// The code below dismisses the keyboard (calling blur on the last TextInput field) when the field that now gets the focus is a non-textual field
			const currentlyFocusedTextInput = TextInputState.currentlyFocusedField();
			if ( event.nativeEvent.target !== currentlyFocusedTextInput && ! TextInputState.isTextInput( event.nativeEvent.target ) ) {
				TextInputState.blurTextInput( currentlyFocusedTextInput );
			}
=======
type StateType = {
	isFullyBordered: boolean;
}

export class BlockHolder extends React.Component<PropsType, StateType> {
	constructor( props: PropsType ) {
		super( props );

		this.state = {
			isFullyBordered: false,
		};
	}

	renderToolbarIfBlockFocused() {
		if ( this.props.isSelected ) {
			return (
				<InlineToolbar
					clientId={ this.props.clientId }
					onButtonPressed={ this.props.onInlineToolbarButtonPressed }
					canMoveUp={ this.props.canMoveUp }
					canMoveDown={ this.props.canMoveDown }
				/>
			);
>>>>>>> c14996f8
		}
		this.props.onSelect( this.props.clientId );
	};

	onInlineToolbarButtonPressed = ( button: number, clientId: string ) => {
		switch ( button ) {
			case InlineToolbarActions.UP:
				this.props.moveBlocksUp( clientId );
				break;
			case InlineToolbarActions.DOWN:
				this.props.moveBlocksDown( clientId );
				break;
			case InlineToolbarActions.DELETE:
				this.props.removeBlock( clientId );
				break;
		}
	};

	insertBlocksAfter = ( blocks: Array<Object> ) => {
		const order = this.props.getBlockIndex( this.props.clientId, this.props.rootClientId );
		this.props.onInsertBlocks( blocks, order + 1 );

		if ( blocks[ 0 ] ) {
			// focus on the first block inserted
			this.props.onSelect( blocks[ 0 ].clientId );
		}
	};

	mergeBlocks = ( forward: boolean = false ) => {
		const {
			clientId,
			getPreviousBlockClientId,
			getNextBlockClientId,
			mergeBlocks,
		} = this.props;

		const previousBlockClientId = getPreviousBlockClientId( clientId );
		const nextBlockClientId = getNextBlockClientId( clientId );

		// Do nothing when it's the first block.
		if (
			( ! forward && ! previousBlockClientId ) ||
			( forward && ! nextBlockClientId )
		) {
			return;
		}

		if ( forward ) {
			mergeBlocks( clientId, nextBlockClientId );
		} else {
			mergeBlocks( previousBlockClientId, clientId );
		}
	};

	renderToolbar() {
		if ( ! this.props.isSelected ) {
			return null;
		}

		return (
			<InlineToolbar
				clientId={ this.props.clientId }
				onButtonPressed={ this.onInlineToolbarButtonPressed }
				canMoveUp={ ! this.props.isFirstBlock }
				canMoveDown={ ! this.props.isLastBlock }
			/>
		);
	}

	getBlockForType() {
		return (
			<BlockEdit
				name={ this.props.name }
				isSelected={ this.props.isSelected }
				attributes={ this.props.attributes }
				setAttributes={ this.props.onChange }
				onFocus={ this.onFocus }
				onReplace={ this.props.replaceBlock }
				insertBlocksAfter={ this.insertBlocksAfter }
				mergeBlocks={ this.mergeBlocks }
			/>
		);
	}

	renderBlockTitle() {
		return (
			<View style={ styles.blockTitle }>
				<Text>BlockType: { this.props.name }</Text>
			</View>
		);
	}

	render() {
		const { isSelected } = this.props;

		return (
<<<<<<< HEAD
			<TouchableWithoutFeedback onPress={ this.onFocus } >
				<View style={ [ styles.blockHolder, isSelected && styles.blockHolderFocused ] }>
=======
			<TouchableWithoutFeedback onPress={ this.props.onSelect } onLayout={ this.onBlockHolderLayout } >
				<View style={ [ styles.blockHolder, focused && this.blockHolderFocusedStyle() ] } >
>>>>>>> c14996f8
					{ this.props.showTitle && this.renderBlockTitle() }
					<View style={ [ ! isSelected && styles.blockContainer, isSelected && styles.blockContainerFocused ] }>{ this.getBlockForType() }</View>
					{ this.renderToolbar() }
				</View>
			</TouchableWithoutFeedback>
		);
	}

	onBlockHolderLayout = ( event: LayoutChangeEvent ) => {
		const { width: fullWidth } = Dimensions.get( 'window' );
		const { width } = event.nativeEvent.layout;
		const isFullyBordered = fullWidth > width;
		if ( isFullyBordered !== this.state.isFullyBordered ) {
			this.setState( { ...this.state, isFullyBordered } );
		}
	}

	blockHolderFocusedStyle() {
		return this.state.isFullyBordered ? styles.blockHolderFocusedFullBordered : styles.blockHolderFocusedSemiBordered;
	}
}

export default compose( [
	withSelect( ( select, { clientId, rootClientId } ) => {
		const {
			getBlockAttributes,
			getBlockName,
			getBlockIndex,
			getBlocks,
			getPreviousBlockClientId,
			getNextBlockClientId,
			isBlockSelected,
		} = select( 'core/editor' );
		const name = getBlockName( clientId );
		const attributes = getBlockAttributes( clientId );
		const order = getBlockIndex( clientId, rootClientId );
		const isSelected = isBlockSelected( clientId );
		const isFirstBlock = order === 0;
		const isLastBlock = order === getBlocks().length - 1;

		return {
			attributes,
			getBlockIndex,
			getPreviousBlockClientId,
			getNextBlockClientId,
			isFirstBlock,
			isLastBlock,
			isSelected,
			name,
		};
	} ),
	withDispatch( ( dispatch, { clientId, rootClientId } ) => {
		const {
			clearSelectedBlock,
			insertBlocks,
			mergeBlocks,
			moveBlocksDown,
			moveBlocksUp,
			removeBlock,
			replaceBlock,
			resetBlocks,
			selectBlock,
			updateBlockAttributes,
			toggleBlockMode,
		} = dispatch( 'core/editor' );

		return {
			clearSelectedBlock,
			mergeBlocks,
			moveBlocksDown,
			moveBlocksUp,
			removeBlock,
			resetBlocks,
			toggleBlockMode,
			onInsertBlocks( blocks, index ) {
				insertBlocks( blocks, index, rootClientId );
			},
			onSelect: ( selectedClientId ) => {
				clearSelectedBlock();
				selectBlock( selectedClientId );
			},
			onChange: ( attributes ) => {
				updateBlockAttributes( clientId, attributes );
			},
			replaceBlock,
		};
	} ),
] )( BlockHolder );<|MERGE_RESOLUTION|>--- conflicted
+++ resolved
@@ -4,13 +4,8 @@
 */
 
 import React from 'react';
-<<<<<<< HEAD
-import { View, Text, TouchableWithoutFeedback } from 'react-native';
+import { View, Text, TouchableWithoutFeedback, Dimensions, LayoutChangeEvent } from 'react-native';
 import InlineToolbar, { InlineToolbarActions } from './inline-toolbar';
-=======
-import { View, Text, TouchableWithoutFeedback, Dimensions, LayoutChangeEvent } from 'react-native';
-import InlineToolbar from './inline-toolbar';
->>>>>>> c14996f8
 
 import { withDispatch, withSelect } from '@wordpress/data';
 import { compose } from '@wordpress/compose';
@@ -46,8 +41,19 @@
 	replaceBlock: ( clientId: string ) => void,
 };
 
-<<<<<<< HEAD
-export class BlockHolder extends React.Component<PropsType> {
+type StateType = {
+	isFullyBordered: boolean;
+}
+
+export class BlockHolder extends React.Component<PropsType, StateType> {
+	constructor( props: PropsType ) {
+		super( props );
+
+		this.state = {
+			isFullyBordered: false,
+		};
+	}
+
 	onFocus = ( event ) => {
 		if ( event ) {
 			// == Hack for the Alpha ==
@@ -58,31 +64,6 @@
 			if ( event.nativeEvent.target !== currentlyFocusedTextInput && ! TextInputState.isTextInput( event.nativeEvent.target ) ) {
 				TextInputState.blurTextInput( currentlyFocusedTextInput );
 			}
-=======
-type StateType = {
-	isFullyBordered: boolean;
-}
-
-export class BlockHolder extends React.Component<PropsType, StateType> {
-	constructor( props: PropsType ) {
-		super( props );
-
-		this.state = {
-			isFullyBordered: false,
-		};
-	}
-
-	renderToolbarIfBlockFocused() {
-		if ( this.props.isSelected ) {
-			return (
-				<InlineToolbar
-					clientId={ this.props.clientId }
-					onButtonPressed={ this.props.onInlineToolbarButtonPressed }
-					canMoveUp={ this.props.canMoveUp }
-					canMoveDown={ this.props.canMoveDown }
-				/>
-			);
->>>>>>> c14996f8
 		}
 		this.props.onSelect( this.props.clientId );
 	};
@@ -137,6 +118,19 @@
 		}
 	};
 
+	onBlockHolderLayout = ( event: LayoutChangeEvent ) => {
+		const { width: fullWidth } = Dimensions.get( 'window' );
+		const { width } = event.nativeEvent.layout;
+		const isFullyBordered = fullWidth > width;
+		if ( isFullyBordered !== this.state.isFullyBordered ) {
+			this.setState( { ...this.state, isFullyBordered } );
+		}
+	}
+
+	blockHolderFocusedStyle() {
+		return this.state.isFullyBordered ? styles.blockHolderFocusedFullBordered : styles.blockHolderFocusedSemiBordered;
+	}
+
 	renderToolbar() {
 		if ( ! this.props.isSelected ) {
 			return null;
@@ -179,32 +173,14 @@
 		const { isSelected } = this.props;
 
 		return (
-<<<<<<< HEAD
-			<TouchableWithoutFeedback onPress={ this.onFocus } >
-				<View style={ [ styles.blockHolder, isSelected && styles.blockHolderFocused ] }>
-=======
-			<TouchableWithoutFeedback onPress={ this.props.onSelect } onLayout={ this.onBlockHolderLayout } >
-				<View style={ [ styles.blockHolder, focused && this.blockHolderFocusedStyle() ] } >
->>>>>>> c14996f8
+			<TouchableWithoutFeedback onPress={ this.onFocus } onLayout={ this.onBlockHolderLayout } >
+				<View style={ [ styles.blockHolder, isSelected && this.blockHolderFocusedStyle() ] }>
 					{ this.props.showTitle && this.renderBlockTitle() }
 					<View style={ [ ! isSelected && styles.blockContainer, isSelected && styles.blockContainerFocused ] }>{ this.getBlockForType() }</View>
 					{ this.renderToolbar() }
 				</View>
 			</TouchableWithoutFeedback>
 		);
-	}
-
-	onBlockHolderLayout = ( event: LayoutChangeEvent ) => {
-		const { width: fullWidth } = Dimensions.get( 'window' );
-		const { width } = event.nativeEvent.layout;
-		const isFullyBordered = fullWidth > width;
-		if ( isFullyBordered !== this.state.isFullyBordered ) {
-			this.setState( { ...this.state, isFullyBordered } );
-		}
-	}
-
-	blockHolderFocusedStyle() {
-		return this.state.isFullyBordered ? styles.blockHolderFocusedFullBordered : styles.blockHolderFocusedSemiBordered;
 	}
 }
 
