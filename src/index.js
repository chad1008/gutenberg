/**
 * External dependencies
 *
 * @format
 */

/**
 * External dependencies
 */
import { AppRegistry, I18nManager } from 'react-native';
import React from 'react';

/**
 * WordPress dependencies
 */
import { setLocaleData } from '@wordpress/i18n';

/**
 * Internal dependencies
 */
import './globals';
import { getTranslation } from '../i18n-cache';
import initialHtml from './initial-html';
import setupApiFetch from './api-fetch-setup';
import correctTextFontWeight from './text-font-weight-correct';
import setupJetpackEditor from './jetpack-editor-setup';

const gutenbergSetup = () => {
	const wpData = require( '@wordpress/data' );

	// wp-data
	const userId = 1;
	const storageKey = 'WP_DATA_USER_' + userId;
	wpData.use( wpData.plugins.persistence, { storageKey } );
};

const setupLocale = ( locale, extraTranslations ) => {
	I18nManager.forceRTL( false ); // Change to `true` to debug RTL layout easily.

	let gutenbergTranslations = getTranslation( locale );
	if ( locale && ! gutenbergTranslations ) {
		// Try stripping out the regional
		locale = locale.replace( /[-_][A-Za-z]+$/, '' );
		gutenbergTranslations = getTranslation( locale );
	}
	const translations = Object.assign( {}, gutenbergTranslations, extraTranslations );
	// eslint-disable-next-line no-console
	console.log( 'locale', locale, translations );
	// Only change the locale if it's supported by gutenberg
	if ( gutenbergTranslations || extraTranslations ) {
		setLocaleData( translations );
	}
};

export class RootComponent extends React.Component {
	constructor( props ) {
		super( props );
		setupLocale( props.locale, props.translations );
		setupApiFetch();
		correctTextFontWeight();
		setupJetpackEditor( props.jetpackState || { blogId: 1, isJetpackActive: true } );
		require( '@wordpress/edit-post' ).initializeEditor();

		const isHermes = () => global.HermesInternal !== null;
		// eslint-disable-next-line no-console
		console.log( 'Hermes is: ' + isHermes() );
	}

	render() {
<<<<<<< HEAD
		let { initialData, initialTitle, postType } = this.props;
=======
		const { initialHtmlModeEnabled, capabilities = {} } = this.props;
		let initialData = this.props.initialData;
		let initialTitle = this.props.initialTitle;
		let postType = this.props.postType;
>>>>>>> bd44f9a0

		if ( initialData === undefined && __DEV__ ) {
			initialData = initialHtml;
		}
		if ( initialTitle === undefined ) {
			initialTitle = 'Welcome to Gutenberg!';
		}
		if ( postType === undefined ) {
			postType = 'post';
		}
		const Editor = require( '@wordpress/edit-post' ).Editor;
		return (
			<Editor
				initialHtml={ initialData }
				initialHtmlModeEnabled={ this.props.initialHtmlModeEnabled }
				initialTitle={ initialTitle }
				postType={ postType }
<<<<<<< HEAD
				colors={ this.props.colors }
				gradients={ this.props.gradients }
=======
				capabilities={ capabilities }
>>>>>>> bd44f9a0
			/>
		);
	}
}

export function registerApp() {
	// Disable warnings as they disrupt the user experience in dev mode
	// eslint-disable-next-line no-console
	console.disableYellowBox = true;

	gutenbergSetup();

	AppRegistry.registerComponent( 'gutenberg', () => RootComponent );
}<|MERGE_RESOLUTION|>--- conflicted
+++ resolved
@@ -67,14 +67,7 @@
 	}
 
 	render() {
-<<<<<<< HEAD
-		let { initialData, initialTitle, postType } = this.props;
-=======
-		const { initialHtmlModeEnabled, capabilities = {} } = this.props;
-		let initialData = this.props.initialData;
-		let initialTitle = this.props.initialTitle;
-		let postType = this.props.postType;
->>>>>>> bd44f9a0
+		let { initialData, initialTitle, postType, capabilities = {} } = this.props;
 
 		if ( initialData === undefined && __DEV__ ) {
 			initialData = initialHtml;
@@ -92,12 +85,9 @@
 				initialHtmlModeEnabled={ this.props.initialHtmlModeEnabled }
 				initialTitle={ initialTitle }
 				postType={ postType }
-<<<<<<< HEAD
+				capabilities={ capabilities }
 				colors={ this.props.colors }
 				gradients={ this.props.gradients }
-=======
-				capabilities={ capabilities }
->>>>>>> bd44f9a0
 			/>
 		);
 	}
