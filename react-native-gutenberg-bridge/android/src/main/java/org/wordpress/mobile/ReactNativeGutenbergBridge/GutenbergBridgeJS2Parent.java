package org.wordpress.mobile.ReactNativeGutenbergBridge;

public interface GutenbergBridgeJS2Parent {
    void responseHtml(String title, String html, boolean changed);

    void editorDidMount(boolean hasUnsupportedBlocks);

    interface MediaSelectedCallback {
        void onMediaSelected(int mediaId, String mediaUrl);
    }

    interface MediaUploadCallback {
        void onUploadMediaFileSelected(int mediaId, String mediaUri);
        void onUploadMediaFileClear(int mediaId);
        void onMediaFileUploadProgress(int mediaId, float progress);
        void onMediaFileUploadSucceeded(int mediaId, String mediaUrl, int serverId);
        void onMediaFileUploadFailed(int mediaId);
    }

    enum LogLevel {
        TRACE(0),
        INFO(1),
        WARN(2),
        ERROR(3);

        private final int id;

        LogLevel(int id) {
            this.id = id;
        }

        public static LogLevel valueOf(int id) {
            for (LogLevel num : values()) {
                if (num.id == id) {
                    return num;
                }
            }
            return null;
        }
    }

    void requestMediaPickFromMediaLibrary(MediaSelectedCallback mediaSelectedCallback);

    void requestMediaPickFromDeviceLibrary(MediaUploadCallback mediaUploadCallback);

    void requestMediaPickerFromDeviceCamera(MediaUploadCallback mediaUploadCallback);

    void mediaUploadSync(MediaUploadCallback mediaUploadCallback);

    void requestImageFailedRetryDialog(int mediaId);

    void requestImageUploadCancelDialog(int mediaId);

<<<<<<< HEAD
    void nativeLoggingHook(String message, LogLevel logLevel);
=======
    void requestImageUploadCancel(int mediaId);
>>>>>>> d9b47f82
}<|MERGE_RESOLUTION|>--- conflicted
+++ resolved
@@ -51,9 +51,7 @@
 
     void requestImageUploadCancelDialog(int mediaId);
 
-<<<<<<< HEAD
+    void requestImageUploadCancel(int mediaId);
+
     void nativeLoggingHook(String message, LogLevel logLevel);
-=======
-    void requestImageUploadCancel(int mediaId);
->>>>>>> d9b47f82
 }