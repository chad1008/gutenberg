--- conflicted
+++ resolved
@@ -86,7 +86,7 @@
 		if ( isLocalEnvironment() ) {
 			desiredCaps.app = localIOSAppPath;
 		} else {
-			desiredCaps.app = `sauce-storage:Gutenberg.app.zip`; // App should be preloaded to sauce storage, this can also be a URL
+			desiredCaps.app = 'sauce-storage:Gutenberg.app.zip'; // App should be preloaded to sauce storage, this can also be a URL
 		}
 	}
 
@@ -153,11 +153,8 @@
 	setupDriver,
 	isLocalEnvironment,
 	isAndroid,
-<<<<<<< HEAD
 	typeString,
 	clickMiddleOfElement,
 	clickBeginningOfElement,
-=======
 	stopDriver,
->>>>>>> 5c712e6b
 };