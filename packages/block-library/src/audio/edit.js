--- conflicted
+++ resolved
@@ -19,15 +19,9 @@
 	useBlockProps,
 	store as blockEditorStore,
 } from '@wordpress/block-editor';
-<<<<<<< HEAD
-import { Component } from '@wordpress/element';
-import { __, _x } from '@wordpress/i18n';
-import { withSelect } from '@wordpress/data';
-=======
 import { useEffect } from '@wordpress/element';
 import { __ } from '@wordpress/i18n';
 import { useSelect } from '@wordpress/data';
->>>>>>> 5d2232d3
 import { audio as icon } from '@wordpress/icons';
 import { createBlock } from '@wordpress/blocks';
 
@@ -121,75 +115,6 @@
 	}
 	if ( ! src ) {
 		return (
-<<<<<<< HEAD
-			<>
-				<BlockControls>
-					<MediaReplaceFlow
-						mediaId={ id }
-						mediaURL={ src }
-						allowedTypes={ ALLOWED_MEDIA_TYPES }
-						accept="audio/*"
-						onSelect={ onSelectAudio }
-						onSelectURL={ this.onSelectURL }
-						onError={ this.onUploadError }
-					/>
-				</BlockControls>
-				<InspectorControls>
-					<PanelBody title={ __( 'Audio settings' ) }>
-						<ToggleControl
-							label={ __( 'Autoplay' ) }
-							onChange={ this.toggleAttribute( 'autoplay' ) }
-							checked={ autoplay }
-							help={ this.getAutoplayHelp }
-						/>
-						<ToggleControl
-							label={ __( 'Loop' ) }
-							onChange={ this.toggleAttribute( 'loop' ) }
-							checked={ loop }
-						/>
-						<SelectControl
-							label={ __( 'Preload' ) }
-							value={ preload || '' }
-							// `undefined` is required for the preload attribute to be unset.
-							onChange={ ( value ) =>
-								setAttributes( {
-									preload: value || undefined,
-								} )
-							}
-							options={ [
-								{ value: '', label: __( 'Browser default' ) },
-								{ value: 'auto', label: __( 'Auto' ) },
-								{ value: 'metadata', label: __( 'Metadata' ) },
-								{
-									value: 'none',
-									label: _x( 'None', 'Preload value' ),
-								},
-							] }
-						/>
-					</PanelBody>
-				</InspectorControls>
-				<Block.figure>
-					{ /*
-						Disable the audio tag so the user clicking on it won't play the
-						file or change the position slider when the controls are enabled.
-					*/ }
-					<Disabled>
-						<audio controls="controls" src={ src } />
-					</Disabled>
-					{ ( ! RichText.isEmpty( caption ) || isSelected ) && (
-						<RichText
-							tagName="figcaption"
-							placeholder={ __( 'Write caption…' ) }
-							value={ caption }
-							onChange={ ( value ) =>
-								setAttributes( { caption: value } )
-							}
-							inlineToolbar
-						/>
-					) }
-				</Block.figure>
-			</>
-=======
 			<div { ...blockProps }>
 				<MediaPlaceholder
 					icon={ <BlockIcon icon={ icon } /> }
@@ -202,7 +127,6 @@
 					onError={ onUploadError }
 				/>
 			</div>
->>>>>>> 5d2232d3
 		);
 	}
 
