--- conflicted
+++ resolved
@@ -9,11 +9,7 @@
  */
 import { __ } from '@wordpress/i18n';
 import { Component } from '@wordpress/element';
-<<<<<<< HEAD
-import { withTheme } from '@wordpress/components';
-=======
 import { withPreferredColorScheme } from '@wordpress/compose';
->>>>>>> ee3e0b28
 
 /**
  * Internal dependencies
@@ -30,22 +26,13 @@
 	}
 
 	render() {
-<<<<<<< HEAD
-		const { attributes, useStyle } = this.props;
-=======
 		const { attributes, getStylesFromColorScheme } = this.props;
->>>>>>> ee3e0b28
 		const { customText } = attributes;
 		const { defaultText } = this.state;
 
 		const content = customText || defaultText;
-<<<<<<< HEAD
-		const textStyle = useStyle( styles.moreText, styles.moreTextDark );
-		const lineStyle = useStyle( styles.moreLine, styles.moreLineDark );
-=======
 		const textStyle = getStylesFromColorScheme( styles.moreText, styles.moreTextDark );
 		const lineStyle = getStylesFromColorScheme( styles.moreLine, styles.moreLineDark );
->>>>>>> ee3e0b28
 
 		return (
 			<View>
@@ -61,8 +48,4 @@
 	}
 }
 
-<<<<<<< HEAD
-export default withTheme( MoreEdit );
-=======
-export default withPreferredColorScheme( MoreEdit );
->>>>>>> ee3e0b28
+export default withPreferredColorScheme( MoreEdit );