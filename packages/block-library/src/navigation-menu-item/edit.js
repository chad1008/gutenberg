--- conflicted
+++ resolved
@@ -49,12 +49,9 @@
 	isSelected,
 	isParentOfSelectedBlock,
 	setAttributes,
-<<<<<<< HEAD
 	insertMenuItemBlock,
 	fetchSearchSuggestions,
-=======
 	parentNavigationClientId,
->>>>>>> 06f8f6a7
 } ) {
 	const { label, opensInNewTab, title, url } = attributes;
 	const link = title ? { title, url } : null;
@@ -79,7 +76,9 @@
 	// Set the menu item when it's new.
 	// - Open LinkControl popover.
 	useEffect( () => {
-		if ( ! label && isSelected ) setIsLinkOpen( true );
+		if ( ! label && isSelected ) {
+			setIsLinkOpen( true );
+		}
 	}, [] );
 
 	/**
@@ -255,13 +254,18 @@
 	);
 }
 
-<<<<<<< HEAD
 export default compose( [
 	withSelect( ( select, ownProps ) => {
-		const { getClientIdsOfDescendants, hasSelectedInnerBlock, getSettings } = select( 'core/block-editor' );
+		const {
+			getClientIdsOfDescendants,
+			hasSelectedInnerBlock,
+			getSettings,
+			__experimentalGetClosestParentWithName: getClosestParentWithName,
+		} = select( 'core/block-editor' );
 		const { clientId } = ownProps;
 
 		return {
+			parentNavigationClientId: getClosestParentWithName( clientId, 'core/navigation-menu' ),
 			isParentOfSelectedBlock: hasSelectedInnerBlock( clientId, true ),
 			hasDescendants: !! getClientIdsOfDescendants( [ clientId ] ).length,
 			fetchSearchSuggestions: getSettings().__experimentalFetchLinkSuggestions,
@@ -285,18 +289,4 @@
 			},
 		};
 	} ),
-] )( NavigationMenuItemEdit );
-=======
-export default withSelect( ( select, ownProps ) => {
-	const {
-		hasSelectedInnerBlock,
-		__experimentalGetClosestParentWithName: getClosestParentWithName,
-	} = select( 'core/block-editor' );
-	const { clientId } = ownProps;
-
-	return {
-		parentNavigationClientId: getClosestParentWithName( clientId, 'core/navigation-menu' ),
-		isParentOfSelectedBlock: hasSelectedInnerBlock( clientId, true ),
-	};
-} )( NavigationMenuItemEdit );
->>>>>>> 06f8f6a7
+] )( NavigationMenuItemEdit );