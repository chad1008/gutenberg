{
	"name": "@wordpress/components",
	"version": "12.0.6",
	"description": "UI components for WordPress.",
	"author": "The WordPress Contributors",
	"license": "GPL-2.0-or-later",
	"keywords": [
		"wordpress",
		"gutenberg",
		"components"
	],
	"homepage": "https://github.com/WordPress/gutenberg/tree/HEAD/packages/components/README.md",
	"repository": {
		"type": "git",
		"url": "https://github.com/WordPress/gutenberg.git",
		"directory": "packages/components"
	},
	"bugs": {
		"url": "https://github.com/WordPress/gutenberg/issues"
	},
	"main": "build/index.js",
	"module": "build-module/index.js",
	"react-native": "src/index",
	"sideEffects": [
		"build-style/**",
		"src/**/*.scss"
	],
	"dependencies": {
		"@babel/runtime": "^7.12.5",
<<<<<<< HEAD
		"@emotion/core": "^10.0.22",
=======
		"@emotion/core": "^10.1.1",
>>>>>>> e8b901cb
		"@emotion/css": "^10.0.22",
		"@emotion/native": "^10.0.22",
		"@emotion/styled": "^10.0.23",
		"@wordpress/a11y": "file:../a11y",
		"@wordpress/compose": "file:../compose",
		"@wordpress/date": "file:../date",
		"@wordpress/deprecated": "file:../deprecated",
		"@wordpress/dom": "file:../dom",
		"@wordpress/element": "file:../element",
		"@wordpress/hooks": "file:../hooks",
		"@wordpress/i18n": "file:../i18n",
		"@wordpress/icons": "file:../icons",
		"@wordpress/is-shallow-equal": "file:../is-shallow-equal",
		"@wordpress/keycodes": "file:../keycodes",
		"@wordpress/primitives": "file:../primitives",
		"@wordpress/rich-text": "file:../rich-text",
		"@wordpress/warning": "file:../warning",
		"@wp-g2/components": "^0.0.154",
		"@wp-g2/context": "^0.0.154",
		"@wp-g2/styles": "^0.0.154",
		"@wp-g2/utils": "^0.0.154",
		"classnames": "^2.2.5",
		"dom-scroll-into-view": "^1.2.1",
		"downshift": "^6.0.15",
		"gradient-parser": "^0.1.5",
		"highlight-words-core": "^1.2.2",
		"lodash": "^4.17.19",
		"memize": "^1.1.0",
		"moment": "^2.22.1",
		"re-resizable": "^6.4.0",
		"react-dates": "^17.1.1",
		"react-resize-aware": "^3.1.0",
		"react-spring": "^8.0.20",
		"react-use-gesture": "^9.0.0",
		"reakit": "^1.3.5",
		"rememo": "^3.0.0",
		"tinycolor2": "^1.4.2",
		"uuid": "^8.3.0"
	},
	"publishConfig": {
		"access": "public"
	}
}<|MERGE_RESOLUTION|>--- conflicted
+++ resolved
@@ -27,11 +27,7 @@
 	],
 	"dependencies": {
 		"@babel/runtime": "^7.12.5",
-<<<<<<< HEAD
-		"@emotion/core": "^10.0.22",
-=======
 		"@emotion/core": "^10.1.1",
->>>>>>> e8b901cb
 		"@emotion/css": "^10.0.22",
 		"@emotion/native": "^10.0.22",
 		"@emotion/styled": "^10.0.23",
