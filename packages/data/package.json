--- conflicted
+++ resolved
@@ -1,10 +1,6 @@
 {
 	"name": "@wordpress/data",
-<<<<<<< HEAD
-	"version": "4.13.0",
-=======
 	"version": "4.14.0",
->>>>>>> 251bab45
 	"description": "Data module for WordPress.",
 	"author": "The WordPress Contributors",
 	"license": "GPL-2.0-or-later",
