--- conflicted
+++ resolved
@@ -26,7 +26,6 @@
     - boost-for-react-native
     - DoubleConversion
     - glog
-<<<<<<< HEAD
   - RCTRequired (0.64.0)
   - RCTTypeSafety (0.64.0):
     - FBLazyVector (= 0.64.0)
@@ -48,35 +47,6 @@
     - React-RCTVibration (= 0.64.0)
   - React-callinvoker (0.64.0)
   - React-Core (0.64.0):
-=======
-  - glog (0.3.5)
-  - Gutenberg (1.55.0):
-    - React-Core (= 0.61.5)
-    - React-CoreModules (= 0.61.5)
-    - React-RCTImage (= 0.61.5)
-    - RNTAztecView
-  - RCTRequired (0.61.5)
-  - RCTTypeSafety (0.61.5):
-    - FBLazyVector (= 0.61.5)
-    - Folly (= 2018.10.22.00)
-    - RCTRequired (= 0.61.5)
-    - React-Core (= 0.61.5)
-  - React (0.61.5):
-    - React-Core (= 0.61.5)
-    - React-Core/DevSupport (= 0.61.5)
-    - React-Core/RCTWebSocket (= 0.61.5)
-    - React-RCTActionSheet (= 0.61.5)
-    - React-RCTAnimation (= 0.61.5)
-    - React-RCTBlob (= 0.61.5)
-    - React-RCTImage (= 0.61.5)
-    - React-RCTLinking (= 0.61.5)
-    - React-RCTNetwork (= 0.61.5)
-    - React-RCTSettings (= 0.61.5)
-    - React-RCTText (= 0.61.5)
-    - React-RCTVibration (= 0.61.5)
-  - React-Core (0.61.5):
-    - Folly (= 2018.10.22.00)
->>>>>>> 17fd83be
     - glog
     - RCT-Folly (= 2020.01.13.00)
     - React-Core/Default (= 0.64.0)
@@ -484,7 +454,6 @@
 
 SPEC CHECKSUMS:
   boost-for-react-native: 39c7adb57c4e60d6c5479dd8623128eb5b3f0f2c
-<<<<<<< HEAD
   BVLinearGradient: b2d297a15cf094d1947df4f0519779bb3a7f2392
   DoubleConversion: cf9b38bf0b2d048436d9a82ad2abe1404f11e7de
   FBLazyVector: 49cbe4b43e445b06bf29199b6ad2057649e4c8f5
@@ -502,24 +471,6 @@
   React-jsi: 74341196d9547cbcbcfa4b3bbbf03af56431d5a1
   React-jsiexecutor: 06a9c77b56902ae7ffcdd7a4905f664adc5d237b
   React-jsinspector: 0ae35a37b20d5e031eb020a69cc5afdbd6406301
-=======
-  BVLinearGradient: 48f1964a78bddfae412d1aac5f386c2949fe0306
-  DoubleConversion: 5805e889d232975c086db112ece9ed034df7a0b2
-  FBLazyVector: aaeaf388755e4f29cd74acbc9e3b8da6d807c37f
-  FBReactNativeSpec: 118d0d177724c2d67f08a59136eb29ef5943ec75
-  Folly: 30e7936e1c45c08d884aa59369ed951a8e68cf51
-  glog: 1f3da668190260b06b429bb211bfbee5cd790c28
-  Gutenberg: 6199021f2cf2b2cdab42cbc1249123ec4a189472
-  RCTRequired: b153add4da6e7dbc44aebf93f3cf4fcae392ddf1
-  RCTTypeSafety: 9aa1b91d7f9310fc6eadc3cf95126ffe818af320
-  React: b6a59ef847b2b40bb6e0180a97d0ca716969ac78
-  React-Core: 688b451f7d616cc1134ac95295b593d1b5158a04
-  React-CoreModules: d04f8494c1a328b69ec11db9d1137d667f916dcb
-  React-cxxreact: d0f7bcafa196ae410e5300736b424455e7fb7ba7
-  React-jsi: cb2cd74d7ccf4cffb071a46833613edc79cdf8f7
-  React-jsiexecutor: d5525f9ed5f782fdbacb64b9b01a43a9323d2386
-  React-jsinspector: fa0ecc501688c3c4c34f28834a76302233e29dc0
->>>>>>> 17fd83be
   react-native-blur: ef741a08d020010ba65e411be0ab82d1d325e7ad
   react-native-get-random-values: 03edb8dcc2d3f43e55aa67ea13b61b6723bbf047
   react-native-keyboard-aware-scroll-view: 6cb84879bf07e4cc1caed18b11fb928e142adac6
