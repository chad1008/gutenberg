/**
 * WordPress dependencies
 */
import { fetchRequest } from '@wordpress/react-native-bridge';
import apiFetch from '@wordpress/api-fetch';

const SUPPORTED_ENDPOINTS = [
	/wp\/v2\/(media|categories)\/?\d*?.*/i,
	/wp\/v2\/search\?.*/i,
	/wpcom\/v2\/gutenberg\/.*/i,
];

const setTimeoutPromise = ( delay ) =>
	new Promise( ( resolve ) => setTimeout( resolve, delay ) );

const fetchHandler = ( { path }, retries = 20, retryCount = 1 ) => {
	if ( ! isPathSupported( path ) ) {
		return Promise.reject( `Unsupported path: ${ path }` );
	}

	const responsePromise = fetchRequest( path );

	const parseResponse = ( response ) => {
		if ( typeof response === 'string' ) {
			response = JSON.parse( response );
		}
		return response;
	};

	return responsePromise.then( parseResponse ).catch( ( error ) => {
		// eslint-disable-next-line no-console
		console.warn( 'Network Error: ', JSON.stringify( error, null, 2 ) );
		if ( error.code >= 400 && error.code < 600 ) {
			return error;
		} else if ( retries === 0 ) {
			return Promise.reject( error );
		}
		return setTimeoutPromise( 1000 * retryCount ).then( () =>
			fetchHandler( { path }, retries - 1, retryCount + 1 )
		);
	} );
};

export const isPathSupported = ( path ) =>
<<<<<<< HEAD
	SUPPORTED_ENDPOINTS.some( ( pattern ) => pattern.test( path ) );
=======
	[
		// Please add only wp.org API paths here!
		/wp\/v2\/(media|categories)\/?\d*?.*/i,
	].some( ( pattern ) => pattern.test( path ) );
>>>>>>> 86c60534

export default () => {
	apiFetch.setFetchHandler( ( options ) => fetchHandler( options ) );
};<|MERGE_RESOLUTION|>--- conflicted
+++ resolved
@@ -7,7 +7,6 @@
 const SUPPORTED_ENDPOINTS = [
 	/wp\/v2\/(media|categories)\/?\d*?.*/i,
 	/wp\/v2\/search\?.*/i,
-	/wpcom\/v2\/gutenberg\/.*/i,
 ];
 
 const setTimeoutPromise = ( delay ) =>
@@ -42,14 +41,7 @@
 };
 
 export const isPathSupported = ( path ) =>
-<<<<<<< HEAD
 	SUPPORTED_ENDPOINTS.some( ( pattern ) => pattern.test( path ) );
-=======
-	[
-		// Please add only wp.org API paths here!
-		/wp\/v2\/(media|categories)\/?\d*?.*/i,
-	].some( ( pattern ) => pattern.test( path ) );
->>>>>>> 86c60534
 
 export default () => {
 	apiFetch.setFetchHandler( ( options ) => fetchHandler( options ) );
