--- conflicted
+++ resolved
@@ -10,13 +10,8 @@
 	svg {
 		display: inline-block;
 		flex: 0 0 auto;
-<<<<<<< HEAD
-		margin-right: $grid-size-small;
-		fill: currentColor;
-=======
 		fill: currentColor;
 		margin-right: $grid-unit-10;
->>>>>>> 251bab45
 	}
 
 	@include break-small() {
