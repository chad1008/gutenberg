/**
 * External dependencies
 */
import RNReactNativeGutenbergBridge from 'react-native-gutenberg-bridge';

export * from './actions.js';

/**
 * Returns an action object that enables or disables post title selection.
 *
 * @param {boolean} [isSelected=true] Whether post title is currently selected.
 *
 * @return {Object} Action object.
 */
export function togglePostTitleSelection( isSelected = true ) {
	return {
		type: 'TOGGLE_POST_TITLE_SELECTION',
		isSelected,
	};
}

/**
 * Action generator used in signalling that the post should autosave.
<<<<<<< HEAD
 *
 * @param {Object?} options Extra flags to identify the autosave.
 */
export function* autosave( ) {
=======
 */
export function* autosave() {
>>>>>>> ee3e0b28
	RNReactNativeGutenbergBridge.editorDidAutosave();
}<|MERGE_RESOLUTION|>--- conflicted
+++ resolved
@@ -21,14 +21,7 @@
 
 /**
  * Action generator used in signalling that the post should autosave.
-<<<<<<< HEAD
- *
- * @param {Object?} options Extra flags to identify the autosave.
- */
-export function* autosave( ) {
-=======
  */
 export function* autosave() {
->>>>>>> ee3e0b28
 	RNReactNativeGutenbergBridge.editorDidAutosave();
 }