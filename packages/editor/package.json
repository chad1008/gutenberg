--- conflicted
+++ resolved
@@ -31,11 +31,7 @@
 	],
 	"dependencies": {
 		"@babel/runtime": "^7.13.10",
-<<<<<<< HEAD
-		"@react-navigation/native": "5.7.0",
-=======
 		"@wordpress/a11y": "file:../a11y",
->>>>>>> c96feebc
 		"@wordpress/api-fetch": "file:../api-fetch",
 		"@wordpress/autop": "file:../autop",
 		"@wordpress/blob": "file:../blob",
