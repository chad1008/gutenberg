{
	"name": "@wordpress/env",
<<<<<<< HEAD
	"version": "0.4.0",
=======
	"version": "1.0.0",
>>>>>>> 251bab45
	"description": "A zero-config, self contained local WordPress environment for development and testing.",
	"author": "The WordPress Contributors",
	"license": "GPL-2.0-or-later",
	"keywords": [
		"wordpress",
		"environment",
		"wordpress-environment",
		"docker"
	],
	"homepage": "https://github.com/WordPress/gutenberg/tree/master/packages/env#readme",
	"repository": {
		"type": "git",
		"url": "git+https://github.com/WordPress/gutenberg.git",
		"directory": "packages/env"
	},
	"bugs": {
		"url": "https://github.com/WordPress/gutenberg/issues"
	},
	"directories": {
		"lib": "lib",
		"test": "tests"
	},
	"files": [
		"bin",
		"lib"
	],
	"main": "lib/env.js",
	"bin": {
		"wp-env": "bin/wp-env"
	},
	"dependencies": {
		"chalk": "^2.4.2",
		"copy-dir": "^1.2.0",
		"docker-compose": "^0.22.2",
<<<<<<< HEAD
=======
		"extract-zip": "^1.6.7",
		"inquirer": "^7.0.4",
>>>>>>> 251bab45
		"js-yaml": "^3.13.1",
		"nodegit": "^0.26.2",
		"ora": "^4.0.2",
		"request": "^2.88.2",
		"request-progress": "^3.0.0",
		"rimraf": "^3.0.2",
		"terminal-link": "^2.0.0",
		"yargs": "^14.0.0"
	},
	"publishConfig": {
		"access": "public"
	},
	"scripts": {
		"test": "echo \"Error: run tests from root\" && exit 1"
	}
}<|MERGE_RESOLUTION|>--- conflicted
+++ resolved
@@ -1,10 +1,6 @@
 {
 	"name": "@wordpress/env",
-<<<<<<< HEAD
-	"version": "0.4.0",
-=======
 	"version": "1.0.0",
->>>>>>> 251bab45
 	"description": "A zero-config, self contained local WordPress environment for development and testing.",
 	"author": "The WordPress Contributors",
 	"license": "GPL-2.0-or-later",
@@ -39,11 +35,8 @@
 		"chalk": "^2.4.2",
 		"copy-dir": "^1.2.0",
 		"docker-compose": "^0.22.2",
-<<<<<<< HEAD
-=======
 		"extract-zip": "^1.6.7",
 		"inquirer": "^7.0.4",
->>>>>>> 251bab45
 		"js-yaml": "^3.13.1",
 		"nodegit": "^0.26.2",
 		"ora": "^4.0.2",
