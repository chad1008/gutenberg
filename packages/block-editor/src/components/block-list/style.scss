--- conflicted
+++ resolved
@@ -201,17 +201,6 @@
 		}
 	}
 
-<<<<<<< HEAD
-	// Spotlight mode.
-	&.is-focus-mode:not(.is-multi-selected) {
-		opacity: 0.5;
-		transition: opacity 0.1s linear;
-		@include reduce-motion("transition");
-
-		&:not(.is-focused) .block-editor-block-list__block,
-		&.is-focused {
-			opacity: 1;
-=======
 	// The additional marker, we limit only to top level blocks.
 	.block-editor-block-list__block.is-multi-selected .block-editor-block-list__block.is-multi-selected > .block-editor-block-list__block-edit::before {
 		box-shadow: none;
@@ -221,7 +210,6 @@
 	.components-placeholder {
 		::selection {
 			background: transparent;
->>>>>>> 7cb1ddb8
 		}
 	}
 }
@@ -946,43 +934,6 @@
  * Block Label for Navigation/Selection Mode
  */
 .block-editor-block-list__breadcrumb {
-<<<<<<< HEAD
-	display: none;
-
-	.is-navigate-mode & {
-		display: block;
-		position: absolute;
-		line-height: 1;
-		z-index: z-index(".block-editor-block-list__breadcrumb");
-
-		// Position in the top left of the border.
-		left: -$block-padding;
-		top: -$block-toolbar-height - $block-padding;
-
-		.components-toolbar {
-			display: flex;
-			background: $white;
-			border: $border-width solid $blue-medium-focus;
-			border-left: none;
-			box-shadow: inset $block-left-border-width 0 0 0 $blue-medium-focus;
-			height: $block-toolbar-height + $border-width;
-			font-size: $default-font-size;
-			line-height: $block-toolbar-height - $grid-size;
-			padding-left: $grid-size;
-			padding-right: $grid-size;
-
-			.components-button {
-				box-shadow: none;
-			}
-
-			.is-dark-theme & {
-				border-color: $light-opacity-light-800;
-			}
-
-			@include break-small() {
-				box-shadow: -$block-left-border-width 0 0 0 $blue-medium-focus;
-			}
-=======
 	display: block;
 	position: absolute;
 	line-height: 1;
@@ -1014,7 +965,6 @@
 
 		@include break-small() {
 			box-shadow: -$block-left-border-width 0 0 0 $blue-medium-focus;
->>>>>>> 7cb1ddb8
 		}
 	}
 }
