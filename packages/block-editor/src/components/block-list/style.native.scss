.container {
	flex: 1;
	justify-content: flex-start;
	background-color: #fff;
}

.switch {
	flex-direction: row;
	justify-content: flex-start;
	align-items: center;
	margin: 10px;
}

.switchLabel {
	margin-left: 10px;
}

.lineStyleAddHere {
	flex: 1;
	background-color: #0087be; // blue_wordpress
	align-self: center;
	height: 2px;
}

.lineStyleAddHereDark {
	background-color: $gray-50;
}

.labelStyleAddHere {
	flex: 1;
	text-align: center;
	font-family: $default-monospace-font;
	font-size: 14px;
	color: $gray;
	margin: 0 8px;
}

.labelStyleAddHereDark {
	color: $gray-20;
}

.containerStyleAddHere {
	flex-direction: row;
}

.blockListFooter {
	height: 80px;
}

<<<<<<< HEAD
.paddingToContent {
	padding-left: $block-custom-appender-to-content;
	padding-right: $block-custom-appender-to-content;
}

.blockBorder {
	width: $block-selected-border-width;
}

.headerToolbar {
	height: $mobile-header-toolbar-height;
}

.blockToolbar {
	height: $mobile-block-toolbar-height;
}

.horizontal {
	flex-direction: row;
	flex-wrap: wrap;
=======
.defaultBlock {
	margin: $block-edge-to-content;
}

.defaultAppender {
	margin: $block-edge-to-content;
}

.innerAppender {
	margin: $block-edge-to-content / 2;
>>>>>>> a760d745
}<|MERGE_RESOLUTION|>--- conflicted
+++ resolved
@@ -47,10 +47,16 @@
 	height: 80px;
 }
 
-<<<<<<< HEAD
-.paddingToContent {
-	padding-left: $block-custom-appender-to-content;
-	padding-right: $block-custom-appender-to-content;
+.defaultBlock {
+	margin: $block-edge-to-content;
+}
+
+.defaultAppender {
+	margin: $block-edge-to-content;
+}
+
+.innerAppender {
+	margin: $block-edge-to-content / 2;
 }
 
 .blockBorder {
@@ -68,16 +74,4 @@
 .horizontal {
 	flex-direction: row;
 	flex-wrap: wrap;
-=======
-.defaultBlock {
-	margin: $block-edge-to-content;
-}
-
-.defaultAppender {
-	margin: $block-edge-to-content;
-}
-
-.innerAppender {
-	margin: $block-edge-to-content / 2;
->>>>>>> a760d745
 }