{
	"name": "@wordpress/block-editor",
<<<<<<< HEAD
	"version": "3.6.0",
=======
	"version": "3.7.2",
>>>>>>> 251bab45
	"description": "Generic block editor.",
	"author": "The WordPress Contributors",
	"license": "GPL-2.0-or-later",
	"keywords": [
		"wordpress",
		"editor",
		"blocks"
	],
	"homepage": "https://github.com/WordPress/gutenberg/tree/master/packages/block-editor/README.md",
	"repository": {
		"type": "git",
		"url": "https://github.com/WordPress/gutenberg.git",
		"directory": "packages/block-editor"
	},
	"bugs": {
		"url": "https://github.com/WordPress/gutenberg/issues"
	},
	"main": "build/index.js",
	"module": "build-module/index.js",
	"react-native": "src/index",
	"dependencies": {
		"@babel/runtime": "^7.8.3",
		"@wordpress/a11y": "file:../a11y",
		"@wordpress/blob": "file:../blob",
		"@wordpress/blocks": "file:../blocks",
		"@wordpress/components": "file:../components",
		"@wordpress/compose": "file:../compose",
		"@wordpress/data": "file:../data",
		"@wordpress/deprecated": "file:../deprecated",
		"@wordpress/dom": "file:../dom",
		"@wordpress/element": "file:../element",
		"@wordpress/hooks": "file:../hooks",
		"@wordpress/html-entities": "file:../html-entities",
		"@wordpress/i18n": "file:../i18n",
		"@wordpress/icons": "file:../icons",
		"@wordpress/is-shallow-equal": "file:../is-shallow-equal",
		"@wordpress/keyboard-shortcuts": "file:../keyboard-shortcuts",
		"@wordpress/keycodes": "file:../keycodes",
		"@wordpress/rich-text": "file:../rich-text",
		"@wordpress/token-list": "file:../token-list",
		"@wordpress/url": "file:../url",
		"@wordpress/viewport": "file:../viewport",
		"@wordpress/wordcount": "file:../wordcount",
		"classnames": "^2.2.5",
		"css-mediaquery": "^0.1.2",
		"diff": "^3.5.0",
		"dom-scroll-into-view": "^1.2.1",
		"inherits": "^2.0.3",
		"lodash": "^4.17.15",
		"memize": "^1.0.5",
		"react-autosize-textarea": "^3.0.2",
		"react-spring": "^8.0.19",
		"redux-multi": "^0.1.12",
		"refx": "^3.0.0",
		"rememo": "^3.0.0",
		"tinycolor2": "^1.4.1",
		"traverse": "^0.6.6"
	},
	"publishConfig": {
		"access": "public"
	}
}<|MERGE_RESOLUTION|>--- conflicted
+++ resolved
@@ -1,10 +1,6 @@
 {
 	"name": "@wordpress/block-editor",
-<<<<<<< HEAD
-	"version": "3.6.0",
-=======
 	"version": "3.7.2",
->>>>>>> 251bab45
 	"description": "Generic block editor.",
 	"author": "The WordPress Contributors",
 	"license": "GPL-2.0-or-later",
